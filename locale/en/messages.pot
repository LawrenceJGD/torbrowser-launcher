--- conflicted
+++ resolved
@@ -1,12 +1,5 @@
-<<<<<<< HEAD
 # Tor Browser Launcher
 # Copyright (C) 2013-2014 Micah Lee <micah@micahflee.com>
-=======
-# SOME DESCRIPTIVE TITLE.
-# Copyright (C) YEAR THE PACKAGE'S COPYRIGHT HOLDER
-# This file is distributed under the same license as the PACKAGE package.
-# FIRST AUTHOR <EMAIL@ADDRESS>, YEAR.
->>>>>>> da6bb8e3
 #
 #, fuzzy
 msgid ""
