from distutils.core import setup

setup(name='torbrowser-launcher',
      version='0.1',
      author='Micah Lee',
      author_email='micahflee@riseup.net',
      url='https://www.github.com/micahflee/torbrowser-launcher',
      platforms=['GNU/Linux'],
      license='GPLv3',

      description='A program to help you download, keep updated, and run the Tor Browser Bundle',
      long_description="""
Tor Browser Launcher is intended to make the Tor Browser Bundle (TBB) easier to maintain and use for GNU/Linux users. You install torbrowser-launcher from your distribution's package manager and it handles downloading the most recent version of TBB for you, in your language and for your architecture. It also adds a "Tor Browser" application launcher to your operating system's menu.

When you first launch Tor Browser Launcher, it will download TBB from https://www.torproject.org/ and extract it in ~/.torproject, and then execute it. When you run it after that it will just execute TBB.

Tor Browser Launcher will get updated each time a new version of TBB is released. When you open Tor Browser after an update, it will download the newer version of TBB for you and extract it over your old TBB directory in ~/.torproject, so you will maintain your TBB bookmarks. 
""",

      scripts=['torbrowser-launcher'],
      data_files=[('/usr/share/applications', ['torbrowser.desktop']),
<<<<<<< HEAD
                  ('/usr/share/pixmaps', ['img/torbrowser32.xpm', 'img/torbrowser80.xpm']),
                  ('/usr/share/torbrowser-launcher', ['erinn.asc', 'verify.sh'])]
=======
                  ('/usr/share/pixmaps', ['torbrowser32.xpm', 'torbrowser80.xpm']),
                  ('/usr/share/torbrowser-launcher', ['keys/erinn.asc', 'keys/sebastian.asc', 'verify.sh'])]
>>>>>>> 8d08df37
      )<|MERGE_RESOLUTION|>--- conflicted
+++ resolved
@@ -19,11 +19,6 @@
 
       scripts=['torbrowser-launcher'],
       data_files=[('/usr/share/applications', ['torbrowser.desktop']),
-<<<<<<< HEAD
                   ('/usr/share/pixmaps', ['img/torbrowser32.xpm', 'img/torbrowser80.xpm']),
-                  ('/usr/share/torbrowser-launcher', ['erinn.asc', 'verify.sh'])]
-=======
-                  ('/usr/share/pixmaps', ['torbrowser32.xpm', 'torbrowser80.xpm']),
                   ('/usr/share/torbrowser-launcher', ['keys/erinn.asc', 'keys/sebastian.asc', 'verify.sh'])]
->>>>>>> 8d08df37
       )