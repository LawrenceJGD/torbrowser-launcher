--- conflicted
+++ resolved
@@ -69,14 +69,8 @@
 
 datafiles = []
 for root, dirs, files in os.walk(SHARE):
-<<<<<<< HEAD
-    datafiles.append(
-        (os.path.join(sys.prefix, root), [os.path.join(root, f) for f in files])
-    )
-=======
     if files:
         datafiles.append((root, [os.path.join(root, f) for f in files]))
->>>>>>> 1e958809
 
 # disable shipping apparmor profiles until they work in ubuntu (#128)
 if distro != "Ubuntu":
@@ -97,11 +91,7 @@
             ("/etc/apparmor.d/tunables/", ["apparmor/tunables/torbrowser"]),
         ]
 
-<<<<<<< HEAD
-datafiles += [("/usr/share/locale/", create_mo_files())]
-=======
 datafiles += [(os.path.dirname(f), [f]) for f in create_mo_files()]
->>>>>>> 1e958809
 
 setup(
     name="torbrowser-launcher",
