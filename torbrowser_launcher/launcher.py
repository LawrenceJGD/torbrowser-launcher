--- conflicted
+++ resolved
@@ -551,20 +551,12 @@
         self.path = path
 
         # Use tor socks5 proxy, if enabled
-<<<<<<< HEAD
-        if self.common.settings["download_over_tor"]:
-            socks5_address = "socks5://{}".format(
-                self.common.settings["tor_socks_address"]
-            )
-            self.proxies = {"https": socks5_address, "http": socks5_address}
-=======
         if self.common.settings['download_over_tor']:
             socks5_address = 'socks5h://{}'.format(self.common.settings['tor_socks_address'])
             self.proxies = {
                 'https': socks5_address,
                 'http': socks5_address
             }
->>>>>>> de73d536
         else:
             self.proxies = None
 
