"""
Tor Browser Launcher
https://github.com/micahflee/torbrowser-launcher/

Copyright (c) 2013-2014 Micah Lee <micah@micahflee.com>

Permission is hereby granted, free of charge, to any person
obtaining a copy of this software and associated documentation
files (the "Software"), to deal in the Software without
restriction, including without limitation the rights to use,
copy, modify, merge, publish, distribute, sublicense, and/or sell
copies of the Software, and to permit persons to whom the
Software is furnished to do so, subject to the following
conditions:

The above copyright notice and this permission notice shall be
included in all copies or substantial portions of the Software.

THE SOFTWARE IS PROVIDED "AS IS", WITHOUT WARRANTY OF ANY KIND,
EXPRESS OR IMPLIED, INCLUDING BUT NOT LIMITED TO THE WARRANTIES
OF MERCHANTABILITY, FITNESS FOR A PARTICULAR PURPOSE AND
NONINFRINGEMENT. IN NO EVENT SHALL THE AUTHORS OR COPYRIGHT
HOLDERS BE LIABLE FOR ANY CLAIM, DAMAGES OR OTHER LIABILITY,
WHETHER IN AN ACTION OF CONTRACT, TORT OR OTHERWISE, ARISING
FROM, OUT OF OR IN CONNECTION WITH THE SOFTWARE OR THE USE OR
OTHER DEALINGS IN THE SOFTWARE.
"""

<<<<<<< HEAD
import os, sys, platform, subprocess, locale, pickle, json, psutil
=======
import os, sys, platform, subprocess, locale, pickle, psutil, re
>>>>>>> b337b3de

import pygtk
pygtk.require('2.0')
import gtk

SHARE = os.getenv('TBL_SHARE', sys.prefix+'/share/torbrowser-launcher')

import gettext
gettext.install('torbrowser-launcher', os.path.join(SHARE, 'locale'))

from twisted.internet import gtk2reactor
gtk2reactor.install()


# We're looking for output which:
#
#   1. The first portion must be `[GNUPG:] IMPORT_OK`
#   2. The second must be an integer between [0, 15], inclusive
#   3. The third must be an uppercased hex-encoded 160-bit fingerprint
gnupg_import_ok_pattern = re.compile(
    "(\[GNUPG\:\]) (IMPORT_OK) ([0-9]|[1]?[0-5]) ([A-F0-9]{40})")


class Common:

    def __init__(self, tbl_version):
        self.tbl_version = tbl_version

        # initialize the app
        self.default_mirror = 'https://www.torproject.org/dist/'
        self.discover_arch_lang()
        self.build_paths()
        for d in self.paths['dirs']:
            self.mkdir(self.paths['dirs'][d])
        self.load_mirrors()
        self.load_settings()
        self.mkdir(self.paths['download_dir'])
        self.mkdir(self.paths['tbb']['dir'])
        self.init_gnupg()

        # allow buttons to have icons
        try:
            gtk_settings = gtk.settings_get_default()
            gtk_settings.props.gtk_button_images = True
        except:
            pass

    # discover the architecture and language
    def discover_arch_lang(self):
        # figure out the architecture
        self.architecture = 'x86_64' if '64' in platform.architecture()[0] else 'i686'

        # figure out the language
        available_languages = ['en-US', 'ar', 'de', 'es-ES', 'fa', 'fr', 'it', 'ko', 'nl', 'pl', 'pt-PT', 'ru', 'vi', 'zh-CN']
        default_locale = locale.getlocale(locale.LC_MESSAGES)[0]
        if default_locale is None:
            self.language = 'en-US'
        else:
            self.language = default_locale.replace('_', '-')
            if self.language not in available_languages:
                self.language = self.language.split('-')[0]
                if self.language not in available_languages:
                    for l in available_languages:
                        if l[0:2] == self.language:
                            self.language = l
            # if language isn't available, default to english
            if self.language not in available_languages:
                self.language = 'en-US'

    # build all relevant paths
    def build_paths(self, tbb_version=None):
        homedir = os.getenv('HOME')
        if not homedir:
            homedir = '/tmp/.torbrowser-'+os.getenv('USER')
            if not os.path.exists(homedir):
                try:
                    os.mkdir(homedir, 0700)
                except:
                    self.set_gui('error', _("Error creating {0}").format(homedir), [], False)
        if not os.access(homedir, os.W_OK):
            self.set_gui('error', _("{0} is not writable").format(homedir), [], False)

        tbb_config = '{0}/.config/torbrowser'.format(homedir)
        tbb_cache = '{0}/.cache/torbrowser'.format(homedir)
        tbb_local = '{0}/.local/share/torbrowser'.format(homedir)
        old_tbb_data = '{0}/.torbrowser'.format(homedir)

        if tbb_version:
            # tarball filename
            if self.architecture == 'x86_64':
                arch = 'linux64'
            else:
                arch = 'linux32'

            if hasattr(self, 'settings') and self.settings['force_en-US']:
                language = 'en-US'
            else:
                language = self.language
            tarball_filename = 'tor-browser-'+arch+'-'+tbb_version+'_'+language+'.tar.xz'

            # tarball
            self.paths['tarball_url'] = '{0}torbrowser/'+tbb_version+'/'+tarball_filename
            self.paths['tarball_file'] = tbb_cache+'/download/'+tarball_filename
            self.paths['tarball_filename'] = tarball_filename

            # sig
            self.paths['sig_url'] = '{0}torbrowser/'+tbb_version+'/'+tarball_filename+'.asc'
            self.paths['sig_file'] = tbb_cache+'/download/'+tarball_filename+'.asc'
            self.paths['sig_filename'] = tarball_filename+'.asc'
        else:
            self.paths = {
                'dirs': {
                    'config': tbb_config,
                    'cache': tbb_cache,
                    'local': tbb_local,
                },
                'old_data_dir': old_tbb_data,
                'tbl_bin': sys.argv[0],
                'icon_file': os.path.join(os.path.dirname(SHARE), 'pixmaps/torbrowser.png'),
                'torproject_pem': os.path.join(SHARE, 'torproject.pem'),
                'signing_keys': [os.path.join(SHARE, 'tor-browser-developers.asc')],
                'mirrors_txt': [os.path.join(SHARE, 'mirrors.txt'),
                                tbb_config+'/mirrors.txt'],
                'modem_sound': os.path.join(SHARE, 'modem.ogg'),
                'download_dir': tbb_cache+'/download',
                'gnupg_homedir': tbb_local+'/gnupg_homedir',
                'settings_file': tbb_config+'/settings.json',
                'settings_file_pickle': tbb_config+'/settings',
                'version_check_url': 'https://dist.torproject.org/torbrowser/update_2/release/Linux_x86_64-gcc3/x/en-US',
                'version_check_file': tbb_cache+'/download/release.xml',
                'tbb': {
                    'dir': tbb_local+'/tbb/'+self.architecture,
                    'dir_tbb': tbb_local+'/tbb/'+self.architecture+'/tor-browser_'+self.language,
                    'start': tbb_local+'/tbb/'+self.architecture+'/tor-browser_'+self.language+'/start-tor-browser.desktop',
                    'versions': tbb_local+'/tbb/'+self.architecture+'/tor-browser_'+self.language+'/Browser/TorBrowser/Docs/sources/versions',
                },
            }

        self.fingerprints = {}

        # Add the expected fingerprint for imported keys:
        if self.paths['erinn_key']:
            self.fingerprints['erinn_key'] = '8738A680B84B3031A630F2DB416F061063FEE659'

    # create a directory
    @staticmethod
    def mkdir(path):
        try:
            if not os.path.exists(path):
                os.makedirs(path, 0700)
                return True
        except:
            print _("Cannot create directory {0}").format(path)
            return False
        if not os.access(path, os.W_OK):
            print _("{0} is not writable").format(path)
            return False
        return True

    # if gnupg_homedir isn't set up, set it up
    def init_gnupg(self):
        if not os.path.exists(self.paths['gnupg_homedir']):
            print _('Creating GnuPG homedir'), self.paths['gnupg_homedir']
            self.mkdir(self.paths['gnupg_homedir'])
        self.import_keys()

    def import_key_and_check_status(self, key):
        """Import a GnuPG key and check that the operation was successful.

        :param str key: A string specifying the key's filepath from
            ``Common.paths``, as well as its fingerprint in
            ``Common.fingerprints``.
        :rtype: bool
        :returns: ``True`` if the key is now within the keyring (or was
            previously and hasn't changed). ``False`` otherwise.
        """
        success = False

        p = subprocess.Popen(['/usr/bin/gpg', '--status-fd', '2',
                              '--homedir', self.paths['gnupg_homedir'],
                              '--import', self.paths[key]],
                             stderr=subprocess.PIPE)
        p.wait()

        output = p.stderr.read()
        match = gnupg_import_ok_pattern.match(output)
        if match:
            # The output must match everything in the
            # ``gnupg_import_ok_pattern``, as well as the expected fingerprint:
            if match.group().find(self.fingerprints[key]) >= 0:
                success = True

        return success

    # import gpg keys
    def import_keys(self):
<<<<<<< HEAD
        for key in self.paths['signing_keys']:
            subprocess.Popen(['/usr/bin/gpg', '--quiet', '--homedir', self.paths['gnupg_homedir'], '--import', key]).wait()
=======
        """Import all GnuPG keys.

        :rtype: bool
        :returns: ``True`` if all keys were successfully imported; ``False``
            otherwise.
        """
        keys = ['erinn_key',]
        all_imports_succeeded = True

        print _('Importing keys')
        for key in keys:
            imported = self.import_key_and_check_status(key)
            if not imported:
                print _('Could not import key with fingerprint: %s.'
                        % self.fingerprints[key])
                all_imports_succeeded = False

        if all_imports_succeeded:
            print _('Successfully imported all keys.')
        else:
            print _('Not all keys were imported successfully!')

        return all_imports_succeeded
>>>>>>> b337b3de

    # load mirrors
    def load_mirrors(self):
        self.mirrors = []
        for srcfile in self.paths['mirrors_txt']:
            if not os.path.exists(srcfile):
                continue
            for mirror in open(srcfile, 'r').readlines():
                if mirror.strip() not in self.mirrors:
                    self.mirrors.append(mirror.strip())

    # load settings
    def load_settings(self):
        default_settings = {
            'tbl_version': self.tbl_version,
            'installed': False,
            'download_over_tor': False,
            'modem_sound': False,
            'tor_socks_address': 'tcp:127.0.0.1:9050',
            'mirror': self.default_mirror,
            'force_en-US': False,
        }

        if os.path.isfile(self.paths['settings_file']):
            settings = json.load(open(self.paths['settings_file']))
            resave = False

            # detect installed
            settings['installed'] = os.path.isfile(self.paths['tbb']['start'])

            # make sure settings file is up-to-date
            for setting in default_settings:
                if setting not in settings:
                    settings[setting] = default_settings[setting]
                    resave = True

            # make sure the version is current
            if settings['tbl_version'] != self.tbl_version:
                settings['tbl_version'] = self.tbl_version
                resave = True

            self.settings = settings
            if resave:
                self.save_settings()

        # if settings file is still using old pickle format, convert to json
        elif os.path.isfile(self.paths['settings_file_pickle']):
            self.settings = pickle.load(open(self.paths['settings_file_pickle']))
            self.save_settings()
            os.remove(self.paths['settings_file_pickle'])
            self.load_settings()

        else:
            self.settings = default_settings
            self.save_settings()

    # save settings
    def save_settings(self):
        json.dump(self.settings, open(self.paths['settings_file'], 'w'))
        return True<|MERGE_RESOLUTION|>--- conflicted
+++ resolved
@@ -26,11 +26,7 @@
 OTHER DEALINGS IN THE SOFTWARE.
 """
 
-<<<<<<< HEAD
-import os, sys, platform, subprocess, locale, pickle, json, psutil
-=======
-import os, sys, platform, subprocess, locale, pickle, psutil, re
->>>>>>> b337b3de
+import os, sys, platform, subprocess, locale, pickle, json, psutil, re
 
 import pygtk
 pygtk.require('2.0')
@@ -151,7 +147,9 @@
                 'tbl_bin': sys.argv[0],
                 'icon_file': os.path.join(os.path.dirname(SHARE), 'pixmaps/torbrowser.png'),
                 'torproject_pem': os.path.join(SHARE, 'torproject.pem'),
-                'signing_keys': [os.path.join(SHARE, 'tor-browser-developers.asc')],
+                'signing_keys': {
+                    'tor_browser_developers': os.path.join(SHARE, 'tor-browser-developers.asc')
+                },
                 'mirrors_txt': [os.path.join(SHARE, 'mirrors.txt'),
                                 tbb_config+'/mirrors.txt'],
                 'modem_sound': os.path.join(SHARE, 'modem.ogg'),
@@ -169,11 +167,10 @@
                 },
             }
 
-        self.fingerprints = {}
-
         # Add the expected fingerprint for imported keys:
-        if self.paths['erinn_key']:
-            self.fingerprints['erinn_key'] = '8738A680B84B3031A630F2DB416F061063FEE659'
+        self.fingerprints = {
+            'tor_browser_developers': 'EF6E286DDA85EA2A4BA7DE684E2C6E8793298290'
+        }
 
     # create a directory
     @staticmethod
@@ -211,11 +208,12 @@
 
         p = subprocess.Popen(['/usr/bin/gpg', '--status-fd', '2',
                               '--homedir', self.paths['gnupg_homedir'],
-                              '--import', self.paths[key]],
+                              '--import', self.paths['signing_keys'][key]],
                              stderr=subprocess.PIPE)
         p.wait()
 
         output = p.stderr.read()
+        print "---output begin---\n{}\n---output end---".format(output)
         match = gnupg_import_ok_pattern.match(output)
         if match:
             # The output must match everything in the
@@ -227,17 +225,19 @@
 
     # import gpg keys
     def import_keys(self):
-<<<<<<< HEAD
-        for key in self.paths['signing_keys']:
-            subprocess.Popen(['/usr/bin/gpg', '--quiet', '--homedir', self.paths['gnupg_homedir'], '--import', key]).wait()
-=======
         """Import all GnuPG keys.
 
         :rtype: bool
         :returns: ``True`` if all keys were successfully imported; ``False``
             otherwise.
         """
-        keys = ['erinn_key',]
+
+        # run "gpg --list-keys" first, to create an empty keyring before importing
+        #subprocess.call(['/usr/bin/gpg',
+        #    '--homedir', self.paths['gnupg_homedir'],
+        #    '--list-secret-keys'])
+
+        keys = ['tor_browser_developers',]
         all_imports_succeeded = True
 
         print _('Importing keys')
@@ -254,7 +254,6 @@
             print _('Not all keys were imported successfully!')
 
         return all_imports_succeeded
->>>>>>> b337b3de
 
     # load mirrors
     def load_mirrors(self):
