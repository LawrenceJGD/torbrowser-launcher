--- conflicted
+++ resolved
@@ -111,18 +111,14 @@
             "zh-CN",
             "zh-TW",
         ]
-<<<<<<< HEAD
 
         # a list of manually configured language fallback overriding
         language_overrides = {
             "zh-HK": "zh-TW",
         }
 
-        default_locale = locale.getlocale()[0]
-=======
-        locale.setlocale(locale.LC_MESSAGES, '')
+        locale.setlocale(locale.LC_MESSAGES, "")
         default_locale = locale.getlocale(locale.LC_MESSAGES)[0]
->>>>>>> 103573db
         if default_locale is None:
             self.language = "en-US"
         else:
