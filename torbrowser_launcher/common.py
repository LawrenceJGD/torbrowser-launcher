"""
Tor Browser Launcher
https://github.com/micahflee/torbrowser-launcher/

Copyright (c) 2013-2014 Micah Lee <micah@micahflee.com>

Permission is hereby granted, free of charge, to any person
obtaining a copy of this software and associated documentation
files (the "Software"), to deal in the Software without
restriction, including without limitation the rights to use,
copy, modify, merge, publish, distribute, sublicense, and/or sell
copies of the Software, and to permit persons to whom the
Software is furnished to do so, subject to the following
conditions:

The above copyright notice and this permission notice shall be
included in all copies or substantial portions of the Software.

THE SOFTWARE IS PROVIDED "AS IS", WITHOUT WARRANTY OF ANY KIND,
EXPRESS OR IMPLIED, INCLUDING BUT NOT LIMITED TO THE WARRANTIES
OF MERCHANTABILITY, FITNESS FOR A PARTICULAR PURPOSE AND
NONINFRINGEMENT. IN NO EVENT SHALL THE AUTHORS OR COPYRIGHT
HOLDERS BE LIABLE FOR ANY CLAIM, DAMAGES OR OTHER LIABILITY,
WHETHER IN AN ACTION OF CONTRACT, TORT OR OTHERWISE, ARISING
FROM, OUT OF OR IN CONNECTION WITH THE SOFTWARE OR THE USE OR
OTHER DEALINGS IN THE SOFTWARE.
"""

import os, sys, platform, subprocess, locale, pickle, json, psutil

import pygtk
pygtk.require('2.0')
import gtk

SHARE = os.getenv('TBL_SHARE', sys.prefix+'/share/torbrowser-launcher')

import gettext
gettext.install('torbrowser-launcher', os.path.join(SHARE, 'locale'))

from twisted.internet import gtk2reactor
gtk2reactor.install()

class Common:

    def __init__(self, tbl_version):
        self.tbl_version = tbl_version

        # initialize the app
        self.default_mirror = 'https://dist.torproject.org/'
        self.discover_arch_lang()
        self.build_paths()
        for d in self.paths['dirs']:
            self.mkdir(self.paths['dirs'][d])
        self.load_mirrors()
        self.load_settings()
        self.mkdir(self.paths['download_dir'])
        self.mkdir(self.paths['tbb']['dir'])
        self.init_gnupg()

        # allow buttons to have icons
        try:
            gtk_settings = gtk.settings_get_default()
            gtk_settings.props.gtk_button_images = True
        except:
            pass

    # discover the architecture and language
    def discover_arch_lang(self):
        # figure out the architecture
        self.architecture = 'x86_64' if '64' in platform.architecture()[0] else 'i686'

        # figure out the language
        available_languages = ['en-US', 'ar', 'de', 'es-ES', 'fa', 'fr', 'it', 'ko', 'nl', 'pl', 'pt-PT', 'ru', 'vi', 'zh-CN']
        default_locale = locale.getdefaultlocale()[0]
        if default_locale is None:
            self.language = 'en-US'
        else:
            self.language = default_locale.replace('_', '-')
            if self.language not in available_languages:
                self.language = self.language.split('-')[0]
                if self.language not in available_languages:
                    for l in available_languages:
                        if l[0:2] == self.language:
                            self.language = l
            # if language isn't available, default to english
            if self.language not in available_languages:
                self.language = 'en-US'

    # build all relevant paths
    def build_paths(self, tbb_version=None):
        homedir = os.getenv('HOME')
        if not homedir:
            homedir = '/tmp/.torbrowser-'+os.getenv('USER')
            if not os.path.exists(homedir):
                try:
                    os.mkdir(homedir, 0700)
                except:
                    self.set_gui('error', _("Error creating {0}").format(homedir), [], False)
        if not os.access(homedir, os.W_OK):
            self.set_gui('error', _("{0} is not writable").format(homedir), [], False)

        tbb_config = '{0}/.config/torbrowser'.format(homedir)
        tbb_cache = '{0}/.cache/torbrowser'.format(homedir)
        tbb_local = '{0}/.local/share/torbrowser'.format(homedir)
        old_tbb_data = '{0}/.torbrowser'.format(homedir)

        if tbb_version:
            # tarball filename
            if self.architecture == 'x86_64':
                arch = 'linux64'
            else:
                arch = 'linux32'
            tarball_filename = 'tor-browser-'+arch+'-'+tbb_version+'_'+self.language+'.tar.xz'

            # tarball
            self.paths['tarball_url'] = '{0}torbrowser/'+tbb_version+'/'+tarball_filename
            self.paths['tarball_file'] = tbb_cache+'/download/'+tarball_filename
            self.paths['tarball_filename'] = tarball_filename

            # sig
            self.paths['sha256_file'] = tbb_cache+'/download/sha256sums.txt'
            self.paths['sha256_sig_file'] = tbb_cache+'/download/sha256sums.txt.asc'
            self.paths['sha256_url'] = '{0}torbrowser/'+tbb_version+'/sha256sums.txt'
            self.paths['sha256_sig_url'] = '{0}torbrowser/'+tbb_version+'/sha256sums.txt.asc'
        else:
            self.paths = {
                'dirs': {
                    'config': tbb_config,
                    'cache': tbb_cache,
                    'local': tbb_local,
                },
                'old_data_dir': old_tbb_data,
                'tbl_bin': sys.argv[0],
                'icon_file': os.path.join(os.path.dirname(SHARE), 'pixmaps/torbrowser80.xpm'),
                'torproject_pem': os.path.join(SHARE, 'torproject.pem'),
                'signing_keys': [os.path.join(SHARE, 'tor-browser-developers.asc')],
                'mirrors_txt': [os.path.join(SHARE, 'mirrors.txt'),
                                tbb_config+'/mirrors.txt'],
                'modem_sound': os.path.join(SHARE, 'modem.ogg'),
                'download_dir': tbb_cache+'/download',
                'gnupg_homedir': tbb_local+'/gnupg_homedir',
<<<<<<< HEAD
                'settings_file': tbb_config+'/settings.json',
                'settings_file_pickle': tbb_config+'/settings',
                'update_check_url': 'https://www.torproject.org/projects/torbrowser/RecommendedTBBVersions',
                'update_check_file': tbb_cache+'/download/RecommendedTBBVersions',
=======
                'settings_file': tbb_config+'/settings',
                'update_check_url': 'https://dist.torproject.org/torbrowser/update_2/release/Linux_x86_64-gcc3/x/en-US',
                'update_check_file': tbb_cache+'/download/release.xml',
>>>>>>> e07beac3
                'tbb': {
                    'dir': tbb_local+'/tbb/'+self.architecture,
                    'dir_tbb': tbb_local+'/tbb/'+self.architecture+'/tor-browser_'+self.language,
                    'start': tbb_local+'/tbb/'+self.architecture+'/tor-browser_'+self.language+'/start-tor-browser.desktop',
                    'versions': tbb_local+'/tbb/'+self.architecture+'/tor-browser_'+self.language+'/Browser/TorBrowser/Docs/sources/versions',
                },
            }

    # create a directory
    @staticmethod
    def mkdir(path):
        try:
            if not os.path.exists(path):
                os.makedirs(path, 0700)
                return True
        except:
            print _("Cannot create directory {0}").format(path)
            return False
        if not os.access(path, os.W_OK):
            print _("{0} is not writable").format(path)
            return False
        return True

    # if gnupg_homedir isn't set up, set it up
    def init_gnupg(self):
        if not os.path.exists(self.paths['gnupg_homedir']):
            print _('Creating GnuPG homedir'), self.paths['gnupg_homedir']
            self.mkdir(self.paths['gnupg_homedir'])
        self.import_keys()

    # import gpg keys
    def import_keys(self):
        for key in self.paths['signing_keys']:
            subprocess.Popen(['/usr/bin/gpg', '--quiet', '--homedir', self.paths['gnupg_homedir'], '--import', key]).wait()

    # load mirrors
    def load_mirrors(self):
        self.mirrors = []
        for srcfile in self.paths['mirrors_txt']:
            if not os.path.exists(srcfile):
                continue
            for mirror in open(srcfile, 'r').readlines():
                if mirror.strip() not in self.mirrors:
                    self.mirrors.append(mirror.strip())

    # load settings
    def load_settings(self):
        default_settings = {
            'tbl_version': self.tbl_version,
            'installed_version': False,
            'latest_version': '0',
            'update_over_tor': True,
            'check_for_updates': False,
            'modem_sound': False,
            'last_update_check_timestamp': 0,
            'mirror': self.default_mirror
        }

        if os.path.isfile(self.paths['settings_file']):
            settings = json.load(open(self.paths['settings_file']))
            resave = False

            # make sure settings file is up-to-date
            for setting in default_settings:
                if setting not in settings:
                    settings[setting] = default_settings[setting]
                    resave = True

            # make sure the version is current
            if settings['tbl_version'] != self.tbl_version:
                settings['tbl_version'] = self.tbl_version
                resave = True

            self.settings = settings
            if resave:
                self.save_settings()

        # if settings file is still using old pickle format, convert to json
        elif os.path.isfile(self.paths['settings_file_pickle']):
            self.settings = pickle.load(open(self.paths['settings_file_pickle']))
            self.save_settings()
            os.remove(self.paths['settings_file_pickle'])
            self.load_settings()

        else:
            self.settings = default_settings
            self.save_settings()

    # save settings
    def save_settings(self):
        json.dump(self.settings, open(self.paths['settings_file'], 'w'))
        return True

    # get the process id of a program
    @staticmethod
    def get_pid(bin_path, python=False):
        pid = None

        for p in psutil.process_iter():
            try:
                if p.pid != os.getpid():
                    exe = None
                    if python:
                        if len(p.cmdline) > 1:
                            if 'python' in p.cmdline[0]:
                                exe = p.cmdline[1]
                    else:
                        if len(p.cmdline) > 0:
                            exe = p.cmdline[0]

                    if exe == bin_path:
                        pid = p.pid

            except:
                pass

        return pid

    # bring program's x window to front
    @staticmethod
    def bring_window_to_front(pid):
        # figure out the window id
        win_id = None
        p = subprocess.Popen(['wmctrl', '-l', '-p'], stdout=subprocess.PIPE)
        for line in p.stdout.readlines():
            line_split = line.split()
            cur_win_id = line_split[0]
            cur_win_pid = int(line_split[2])
            if cur_win_pid == pid:
                win_id = cur_win_id

        # bring to front
        if win_id:
            subprocess.call(['wmctrl', '-i', '-a', win_id])<|MERGE_RESOLUTION|>--- conflicted
+++ resolved
@@ -139,16 +139,10 @@
                 'modem_sound': os.path.join(SHARE, 'modem.ogg'),
                 'download_dir': tbb_cache+'/download',
                 'gnupg_homedir': tbb_local+'/gnupg_homedir',
-<<<<<<< HEAD
                 'settings_file': tbb_config+'/settings.json',
                 'settings_file_pickle': tbb_config+'/settings',
-                'update_check_url': 'https://www.torproject.org/projects/torbrowser/RecommendedTBBVersions',
-                'update_check_file': tbb_cache+'/download/RecommendedTBBVersions',
-=======
-                'settings_file': tbb_config+'/settings',
                 'update_check_url': 'https://dist.torproject.org/torbrowser/update_2/release/Linux_x86_64-gcc3/x/en-US',
                 'update_check_file': tbb_cache+'/download/release.xml',
->>>>>>> e07beac3
                 'tbb': {
                     'dir': tbb_local+'/tbb/'+self.architecture,
                     'dir_tbb': tbb_local+'/tbb/'+self.architecture+'/tor-browser_'+self.language,
