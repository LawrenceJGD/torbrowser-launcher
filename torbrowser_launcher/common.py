"""
Tor Browser Launcher
https://github.com/micahflee/torbrowser-launcher/

Copyright (c) 2013-2017 Micah Lee <micah@micahflee.com>

Permission is hereby granted, free of charge, to any person
obtaining a copy of this software and associated documentation
files (the "Software"), to deal in the Software without
restriction, including without limitation the rights to use,
copy, modify, merge, publish, distribute, sublicense, and/or sell
copies of the Software, and to permit persons to whom the
Software is furnished to do so, subject to the following
conditions:

The above copyright notice and this permission notice shall be
included in all copies or substantial portions of the Software.

THE SOFTWARE IS PROVIDED "AS IS", WITHOUT WARRANTY OF ANY KIND,
EXPRESS OR IMPLIED, INCLUDING BUT NOT LIMITED TO THE WARRANTIES
OF MERCHANTABILITY, FITNESS FOR A PARTICULAR PURPOSE AND
NONINFRINGEMENT. IN NO EVENT SHALL THE AUTHORS OR COPYRIGHT
HOLDERS BE LIABLE FOR ANY CLAIM, DAMAGES OR OTHER LIABILITY,
WHETHER IN AN ACTION OF CONTRACT, TORT OR OTHERWISE, ARISING
FROM, OUT OF OR IN CONNECTION WITH THE SOFTWARE OR THE USE OR
OTHER DEALINGS IN THE SOFTWARE.
"""

import os
import sys
import platform
import subprocess
import locale
import pickle
import json
import re
import gettext
import gpg

SHARE = os.getenv("TBL_SHARE", sys.prefix + "/share") + "/torbrowser-launcher"

gettext.install("torbrowser-launcher")

# We're looking for output which:
#
#  1. The first portion must be `[GNUPG:] IMPORT_OK`
#  2. The second must be an integer between [0, 15], inclusive
#  3. The third must be an uppercased hex-encoded 160-bit fingerprint
gnupg_import_ok_pattern = re.compile(
    b"(\[GNUPG\:\]) (IMPORT_OK) ([0-9]|[1]?[0-5]) ([A-F0-9]{40})"
)


class Common(object):
    def __init__(self, tbl_version):
        self.tbl_version = tbl_version

        # initialize the app
        self.default_mirror = "https://dist.torproject.org/"
        self.discover_arch_lang()
        self.build_paths()
        for d in self.paths["dirs"]:
            self.mkdir(self.paths["dirs"][d])
        self.load_mirrors()
        self.load_settings()
        self.mkdir(self.paths["download_dir"])
        self.mkdir(self.paths["tbb"]["dir"])
        self.init_gnupg()

    # discover the architecture and language
    def discover_arch_lang(self):
        # figure out the architecture
        self.architecture = "x86_64" if "64" in platform.architecture()[0] else "i686"

        # figure out the language
        available_languages = [
            "ar",
            "ca",
            "da",
            "de",
            "en-US",
            "es-ES",
            "fa",
            "fr",
            "ga-IE",
            "he",
            "id",
            "is",
            "it",
            "ja",
            "ko",
            "nb-NO",
            "nl",
            "pl",
            "pt-BR",
            "ru",
            "sv-SE",
            "tr",
            "vi",
            "zh-CN",
            "zh-TW",
        ]
        default_locale = locale.getlocale()[0]
        if default_locale is None:
            self.language = "en-US"
        else:
            self.language = default_locale.replace("_", "-")
            if self.language not in available_languages:
                self.language = self.language.split("-")[0]
                if self.language not in available_languages:
                    for l in available_languages:
                        if l[0:2] == self.language:
                            self.language = l
            # if language isn't available, default to english
            if self.language not in available_languages:
                self.language = "en-US"

    # get value of environment variable, if it is not set return the default value
    @staticmethod
    def get_env(var_name, default_value):
        value = os.getenv(var_name)
        if not value:
            value = default_value
        return value

    # build all relevant paths
    def build_paths(self, tbb_version=None):
        homedir = os.getenv("HOME")
        if not homedir:
            homedir = "/tmp/.torbrowser-" + os.getenv("USER")
            if not os.path.exists(homedir):
                try:
                    os.mkdir(homedir, 0o700)
                except:
                    self.set_gui(
                        "error", _("Error creating {0}").format(homedir), [], False
                    )
        if not os.access(homedir, os.W_OK):
            self.set_gui("error", _("{0} is not writable").format(homedir), [], False)

<<<<<<< HEAD
        tbb_config = "{0}/.config/torbrowser".format(homedir)
        tbb_cache = "{0}/.cache/torbrowser".format(homedir)
        tbb_local = "{0}/.local/share/torbrowser".format(homedir)
        old_tbb_data = "{0}/.torbrowser".format(homedir)
=======
        tbb_config = '{0}/torbrowser'.format(self.get_env('XDG_CONFIG_HOME', '{0}/.config'.format(homedir)))
        tbb_cache = '{0}/torbrowser'.format(self.get_env('XDG_CACHE_HOME', '{0}/.cache'.format(homedir)))
        tbb_local = '{0}/torbrowser'.format(self.get_env('XDG_DATA_HOME', '{0}/.local/share'.format(homedir)))
        old_tbb_data = '{0}/.torbrowser'.format(homedir)
>>>>>>> 1e958809

        if tbb_version:
            # tarball filename
            if self.architecture == "x86_64":
                arch = "linux64"
            else:
                arch = "linux32"

            if hasattr(self, "settings") and self.settings["force_en-US"]:
                language = "en-US"
            else:
                language = self.language
            tarball_filename = (
                "tor-browser-" + arch + "-" + tbb_version + "_" + language + ".tar.xz"
            )

            # tarball
            self.paths["tarball_url"] = (
                "{0}torbrowser/" + tbb_version + "/" + tarball_filename
            )
            self.paths["tarball_file"] = tbb_cache + "/download/" + tarball_filename
            self.paths["tarball_filename"] = tarball_filename

            # sig
            self.paths["sig_url"] = (
                "{0}torbrowser/" + tbb_version + "/" + tarball_filename + ".asc"
            )
            self.paths["sig_file"] = (
                tbb_cache + "/download/" + tarball_filename + ".asc"
            )
            self.paths["sig_filename"] = tarball_filename + ".asc"
        else:
            self.paths = {
                "dirs": {"config": tbb_config, "cache": tbb_cache, "local": tbb_local,},
                "old_data_dir": old_tbb_data,
                "tbl_bin": sys.argv[0],
                "icon_file": os.path.join(
                    os.path.dirname(SHARE), "pixmaps/torbrowser.png"
                ),
                "torproject_pem": os.path.join(SHARE, "torproject.pem"),
                "signing_keys": {
                    "tor_browser_developers": os.path.join(
                        SHARE, "tor-browser-developers.asc"
                    )
                },
                "mirrors_txt": [
                    os.path.join(SHARE, "mirrors.txt"),
                    tbb_config + "/mirrors.txt",
                ],
                "download_dir": tbb_cache + "/download",
                "gnupg_homedir": tbb_local + "/gnupg_homedir",
                "settings_file": tbb_config + "/settings.json",
                "settings_file_pickle": tbb_config + "/settings",
                "version_check_url": "https://aus1.torproject.org/torbrowser/update_3/release/Linux_x86_64-gcc3/x/en-US",
                "version_check_file": tbb_cache + "/download/release.xml",
                "tbb": {
                    "changelog": tbb_local
                    + "/tbb/"
                    + self.architecture
                    + "/tor-browser_"
                    + self.language
                    + "/Browser/TorBrowser/Docs/ChangeLog.txt",
                    "dir": tbb_local + "/tbb/" + self.architecture,
                    "dir_tbb": tbb_local
                    + "/tbb/"
                    + self.architecture
                    + "/tor-browser_"
                    + self.language,
                    "start": tbb_local
                    + "/tbb/"
                    + self.architecture
                    + "/tor-browser_"
                    + self.language
                    + "/start-tor-browser.desktop",
                },
            }

        # Add the expected fingerprint for imported keys:
        self.fingerprints = {
            "tor_browser_developers": "EF6E286DDA85EA2A4BA7DE684E2C6E8793298290"
        }

    # create a directory
    @staticmethod
    def mkdir(path):
        try:
            if not os.path.exists(path):
                os.makedirs(path, 0o700)
                return True
        except:
            print(_("Cannot create directory {0}").format(path))
            return False
        if not os.access(path, os.W_OK):
            print(_("{0} is not writable").format(path))
            return False
        return True

    # if gnupg_homedir isn't set up, set it up
    def init_gnupg(self):
        if not os.path.exists(self.paths["gnupg_homedir"]):
            print(_("Creating GnuPG homedir"), self.paths["gnupg_homedir"])
            self.mkdir(self.paths["gnupg_homedir"])
        self.import_keys()

    def refresh_keyring(self, fingerprint=None):
        if fingerprint is not None:
            print("Refreshing local keyring... Missing key: " + fingerprint)
        else:
            print("Refreshing local keyring...")

        # Fetch key from wkd, as per https://support.torproject.org/tbb/how-to-verify-signature/
        p = subprocess.Popen(
            [
                "/usr/bin/gpg2",
                "--status-fd",
                "2",
                "--homedir",
                self.paths["gnupg_homedir"],
                "--auto-key-locate",
                "nodefault,wkd",
                "--locate-keys",
                "torbrowser@torproject.org",
            ],
            stderr=subprocess.PIPE,
        )
        p.wait()

        for output in p.stderr.readlines():
            match = gnupg_import_ok_pattern.match(output)
            if match and match.group(2) == "IMPORT_OK":
                fingerprint = str(match.group(4))
                if match.group(3) == "0":
                    print("Keyring refreshed successfully...")
                    print("  No key updates for key: " + fingerprint)
                elif match.group(3) == "4":
                    print("Keyring refreshed successfully...")
                    print("  New signatures for key: " + fingerprint)
                else:
                    print("Keyring refreshed successfully...")

    def import_key_and_check_status(self, key):
        """Import a GnuPG key and check that the operation was successful.
        :param str key: A string specifying the key's filepath from
            ``Common.paths``
        :rtype: bool
        :returns: ``True`` if the key is now within the keyring (or was
            previously and hasn't changed). ``False`` otherwise.
        """
        with gpg.Context() as c:
            c.set_engine_info(
                gpg.constants.protocol.OpenPGP, home_dir=self.paths["gnupg_homedir"]
            )

            impkey = self.paths["signing_keys"][key]
            try:
                c.op_import(gpg.Data(file=impkey))
            except:
                return False
            else:
                result = c.op_import_result()
                if result and self.fingerprints[key] in result.imports[0].fpr:
                    return True
                else:
                    return False

    # import gpg keys
    def import_keys(self):
        """Import all GnuPG keys.
        :rtype: bool
        :returns: ``True`` if all keys were successfully imported; ``False``
            otherwise.
        """
        keys = [
            "tor_browser_developers",
        ]
        all_imports_succeeded = True

        for key in keys:
            imported = self.import_key_and_check_status(key)
            if not imported:
                print(
                    _(
                        "Could not import key with fingerprint: %s."
                        % self.fingerprints[key]
                    )
                )
                all_imports_succeeded = False

        if not all_imports_succeeded:
            print(_("Not all keys were imported successfully!"))

        return all_imports_succeeded

    # load mirrors
    def load_mirrors(self):
        self.mirrors = []
        for srcfile in self.paths["mirrors_txt"]:
            if not os.path.exists(srcfile):
                continue
            for mirror in open(srcfile, "r").readlines():
                if mirror.strip() not in self.mirrors:
                    self.mirrors.append(mirror.strip())

    # load settings
    def load_settings(self):
        default_settings = {
            "tbl_version": self.tbl_version,
            "installed": False,
            "download_over_tor": False,
            "tor_socks_address": "127.0.0.1:9050",
            "mirror": self.default_mirror,
            "force_en-US": False,
        }

        if os.path.isfile(self.paths["settings_file"]):
            settings = json.load(open(self.paths["settings_file"]))
            resave = False

            # detect installed
            settings["installed"] = os.path.isfile(self.paths["tbb"]["start"])

            # make sure settings file is up-to-date
            for setting in default_settings:
                if setting not in settings:
                    settings[setting] = default_settings[setting]
                    resave = True

            # make sure tor_socks_address doesn't start with 'tcp:'
            if settings["tor_socks_address"].startswith("tcp:"):
                settings["tor_socks_address"] = settings["tor_socks_address"][4:]
                resave = True

            # make sure the version is current
            if settings["tbl_version"] != self.tbl_version:
                settings["tbl_version"] = self.tbl_version
                resave = True

            self.settings = settings
            if resave:
                self.save_settings()

        # if settings file is still using old pickle format, convert to json
        elif os.path.isfile(self.paths["settings_file_pickle"]):
            self.settings = pickle.load(open(self.paths["settings_file_pickle"]))
            self.save_settings()
            os.remove(self.paths["settings_file_pickle"])
            self.load_settings()

        else:
            self.settings = default_settings
            self.save_settings()

    # save settings
    def save_settings(self):
        json.dump(self.settings, open(self.paths["settings_file"], "w"))
        return True<|MERGE_RESOLUTION|>--- conflicted
+++ resolved
@@ -138,17 +138,10 @@
         if not os.access(homedir, os.W_OK):
             self.set_gui("error", _("{0} is not writable").format(homedir), [], False)
 
-<<<<<<< HEAD
-        tbb_config = "{0}/.config/torbrowser".format(homedir)
-        tbb_cache = "{0}/.cache/torbrowser".format(homedir)
-        tbb_local = "{0}/.local/share/torbrowser".format(homedir)
-        old_tbb_data = "{0}/.torbrowser".format(homedir)
-=======
         tbb_config = '{0}/torbrowser'.format(self.get_env('XDG_CONFIG_HOME', '{0}/.config'.format(homedir)))
         tbb_cache = '{0}/torbrowser'.format(self.get_env('XDG_CACHE_HOME', '{0}/.cache'.format(homedir)))
         tbb_local = '{0}/torbrowser'.format(self.get_env('XDG_DATA_HOME', '{0}/.local/share'.format(homedir)))
         old_tbb_data = '{0}/.torbrowser'.format(homedir)
->>>>>>> 1e958809
 
         if tbb_version:
             # tarball filename
